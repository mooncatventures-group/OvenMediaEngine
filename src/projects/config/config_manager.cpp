//==============================================================================
//
//  OvenMediaEngine
//
//  Created by Gil Hoon Choi
//  Copyright (c) 2018 AirenSoft. All rights reserved.
//
//==============================================================================
#include "config_manager.h"

#include "items/items.h"

#include "config_logger_loader.h"
#include "config_private.h"

#include <iostream>

namespace cfg
{
	ConfigManager::ConfigManager()
	{
		// Modify if supported xml version is added or changed
		_supported_xml.insert(
			std::make_pair("Server", std::vector<std::string>({"4", "4.0"})));

		_supported_xml.insert(
			std::make_pair("Logger", std::vector<std::string>({"2", "2.0"})));
	}

	ConfigManager::~ConfigManager()
	{
	}

	bool ConfigManager::LoadConfigs(ov::String config_path)
	{
		if (config_path.IsEmpty())
		{
			config_path = ov::PathManager::GetAppPath("conf");
		}

		PrepareMacros();

		// Load Logger
		if (LoadLoggerConfig(config_path) == false)
		{
			return false;
		}

		ov::String server_config_path = ov::PathManager::Combine(config_path, "Server.xml");
		logti("Trying to load configurations... (%s)", server_config_path.CStr());

		_server = std::make_shared<cfg::Server>();
		bool result = _server->Parse(server_config_path, "Server");

		if (IsValidVersion("Server", _server->GetVersion().CStr()) == false)
		{
			return false;
		}

		_config_path = config_path;

		return result;
	}

	bool ConfigManager::LoadConfigs()
	{
		return LoadConfigs("");
	}

	bool ConfigManager::ReloadConfigs()
	{
		return LoadConfigs(_config_path);
	}

	void ConfigManager::PrepareMacros()
	{
		_macros.clear();
		_macros["${ome.AppHome}"] = ov::PathManager::GetAppPath();
		_macros["${ome.CurrentPath}"] = ov::PathManager::GetCurrentPath();
	}

	bool ConfigManager::LoadLoggerConfig(const ov::String& config_path) noexcept
	{
		struct stat value = {0};

		ov::String logger_config_path = ov::PathManager::Combine(config_path, "Logger.xml");

		::memset(&_last_modified, 0, sizeof(_last_modified));
		if(::stat(logger_config_path, &value) == -1)
		{
			// There is no file or to open file error
			// OME will work with the default settings.
			logtw("There is no configuration file for logs : %s. OME will run with the default settings.", logger_config_path.CStr());
			return true;
		}

<<<<<<< HEAD
		if(
#if defined(__APPLE__)
			(_last_modified.tv_sec == value.st_mtimespec.tv_sec) &&
			(_last_modified.tv_nsec == value.st_mtimespec.tv_nsec)
#else
			(_last_modified.tv_sec == value.st_mtim.tv_sec) &&
			(_last_modified.tv_nsec == value.st_mtim.tv_nsec)
#endif
			)
=======
		if (
			(_last_modified.tv_sec == value.st_mtim.tv_sec) &&
			(_last_modified.tv_nsec == value.st_mtim.tv_nsec))
>>>>>>> b340b0ea
		{
			// log.config가 변경되지 않음
			return true;
		}

		ov_log_reset_enable();

#if defined(__APPLE__)
		_last_modified = value.st_mtimespec;
#else
		_last_modified = value.st_mtim;
#endif

		auto logger_loader = std::make_shared<ConfigLoggerLoader>(logger_config_path);
		if (logger_loader == nullptr)
		{
			logte("Failed to load config Logger.xml");
			return false;
		}

		if (!logger_loader->Parse())
		{
			// Logger.xml 파싱에 실패한 경우
			return false;
		}

		if (IsValidVersion("Logger", logger_loader->GetVersion().c_str()) == false)
		{
			return false;
		}

		auto log_path = logger_loader->GetLogPath();
		ov_log_set_path(log_path.c_str());
		ov_stat_log_set_path(log_path.c_str());

		logti("Trying to set logfile in directory... (%s)", log_path.c_str());

		std::vector<std::shared_ptr<LoggerTagInfo>> tags = logger_loader->GetTags();
		for (auto iterator = tags.begin(); iterator != tags.end(); ++iterator)
		{
			ov_log_set_enable((*iterator)->GetName().CStr(), (*iterator)->GetLevel(), true);
		}

		logger_loader->Reset();
		return true;
	}

	ov::String ConfigManager::ResolveMacros(ov::String string)
	{
		for (auto macro : _macros)
		{
			string = string.Replace(macro.first, macro.second);
		}

		return string;
	}

	bool ConfigManager::IsValidVersion(const std::string& name, const std::string& version)
	{
		auto supported_xml = _supported_xml.find(name);
		if (supported_xml == _supported_xml.end())
		{
			logte("Cannot find conf XML (%s.xml)", name.c_str());
			return false;
		}

		auto supported_version = supported_xml->second;
		if (std::find(supported_version.begin(), supported_version.end(), version) != supported_version.end())
		{
			return true;
		}

		logte("The version of %s.xml is incorrect. If you have upgraded OME, see misc/conf_examples/%s.xml",
			  name.c_str(),
			  name.c_str());

		return false;
	}
}  // namespace cfg<|MERGE_RESOLUTION|>--- conflicted
+++ resolved
@@ -79,9 +79,9 @@
 		_macros["${ome.CurrentPath}"] = ov::PathManager::GetCurrentPath();
 	}
 
-	bool ConfigManager::LoadLoggerConfig(const ov::String& config_path) noexcept
+	bool ConfigManager::LoadLoggerConfig(const ov::String &config_path) noexcept
 	{
-		struct stat value = {0};
+		struct stat value = { 0 };
 
 		ov::String logger_config_path = ov::PathManager::Combine(config_path, "Logger.xml");
 
@@ -94,7 +94,6 @@
 			return true;
 		}
 
-<<<<<<< HEAD
 		if(
 #if defined(__APPLE__)
 			(_last_modified.tv_sec == value.st_mtimespec.tv_sec) &&
@@ -104,11 +103,6 @@
 			(_last_modified.tv_nsec == value.st_mtim.tv_nsec)
 #endif
 			)
-=======
-		if (
-			(_last_modified.tv_sec == value.st_mtim.tv_sec) &&
-			(_last_modified.tv_nsec == value.st_mtim.tv_nsec))
->>>>>>> b340b0ea
 		{
 			// log.config가 변경되지 않음
 			return true;
