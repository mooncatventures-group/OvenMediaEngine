//==============================================================================
//
//  OvenMediaEngine
//
//  Created by Hyunjun Jang
//  Copyright (c) 2018 AirenSoft. All rights reserved.
//
//==============================================================================
#pragma once

#include "git_info.h"

// Version format: [MAJOR].[MINOR].[MICRO]
// Major changes
#define OME_VERSION_MAJOR               0
// Minor changes
#define OME_VERSION_MINOR               12
// Micro changes
<<<<<<< HEAD
#define OME_VERSION_MICRO               11
=======
#define OME_VERSION_MICRO               10
>>>>>>> 2d1f5a24

#define OME_STR_INTERNAL(x)             # x
#define OME_STR(x)                      OME_STR_INTERNAL(x)
#define OME_VERSION                     OME_STR(OME_VERSION_MAJOR) "." OME_STR(OME_VERSION_MINOR) "." OME_STR(OME_VERSION_MICRO)<|MERGE_RESOLUTION|>--- conflicted
+++ resolved
@@ -16,11 +16,7 @@
 // Minor changes
 #define OME_VERSION_MINOR               12
 // Micro changes
-<<<<<<< HEAD
-#define OME_VERSION_MICRO               11
-=======
 #define OME_VERSION_MICRO               10
->>>>>>> 2d1f5a24
 
 #define OME_STR_INTERNAL(x)             # x
 #define OME_STR(x)                      OME_STR_INTERNAL(x)
