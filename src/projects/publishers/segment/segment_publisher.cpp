--- conflicted
+++ resolved
@@ -75,24 +75,6 @@
 				return false;
 			}
 
-<<<<<<< HEAD
-			auto rtsp_query_map = parsed_rtsp_url->QueryMap();
-			auto id_item = rtsp_query_map.find("sessionID");
-			auto new_stream_name = stream_name;
-
-			if(id_item != rtsp_query_map.end())
-			{
-				new_stream_name.AppendFormat("_%s", id_item->second.CStr());
-			}
-
-			if (orchestrator->RequestPullStream(app_name, new_stream_name, rtsp_uri) == false)
-			{
-				logte("Could not request pull stream for URL: %s", rtsp_uri.CStr());
-				return false;
-			}
-
-=======
->>>>>>> 9d59a28a
 			logti("URL %s is requested");
 		}
 	}
