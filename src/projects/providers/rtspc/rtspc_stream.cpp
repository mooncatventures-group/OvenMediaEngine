--- conflicted
+++ resolved
@@ -446,9 +446,6 @@
 				}
 			}
 
-<<<<<<< HEAD
-			_application->SendFrame(GetSharedPtrAs<info::Stream>(), media_packet);
-=======
 			else if(media_type == common::MediaType::Audio && codec_id == common::MediaCodecId::Aac)
 			{
 				if(stream->codecpar->extradata != nullptr && stream->codecpar->extradata_size > 0)
@@ -462,7 +459,6 @@
 
 			// logtp("track_id(%d), flags(%d), pts(%10lld), dts(%10lld), size(%5d), duration(%4d)"
 			// 	, media_packet->GetTrackId(), media_packet->GetFlag(), media_packet->GetPts(), media_packet->GetDts(), media_packet->GetData()->GetLength(), media_packet->GetDuration());
->>>>>>> 854687e0
 
 			_application->SendFrame(GetSharedPtrAs<info::Stream>(), media_packet);
 
