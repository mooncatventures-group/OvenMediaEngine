//==============================================================================
//
//  OvenMediaEngine
//
//  Created by Keukhan
//  Copyright (c) 2021 AirenSoft. All rights reserved.
//
//==============================================================================

#include "file_stream.h"

#include <base/info/application.h>
#include <base/ovlibrary/byte_io.h>
#include <modules/rtp_rtcp/rtp_depacketizer_mpeg4_generic_audio.h>

#include "file_private.h"
#include "file_provider.h"

namespace pvd
{
	std::shared_ptr<FileStream> FileStream::Create(const std::shared_ptr<pvd::PullApplication> &application,
												   const uint32_t stream_id, const ov::String &stream_name,
												   const std::vector<ov::String> &url_list)
	{
		info::Stream stream_info(*std::static_pointer_cast<info::Application>(application), StreamSourceType::RtmpPull);

		stream_info.SetId(stream_id);
		stream_info.SetName(stream_name);

		auto stream = std::make_shared<FileStream>(application, stream_info, url_list);
		if (!stream->PullStream::Start())
		{
			// Explicit deletion
			stream.reset();
			return nullptr;
		}

		return stream;
	}

	FileStream::FileStream(const std::shared_ptr<pvd::PullApplication> &application, const info::Stream &stream_info, const std::vector<ov::String> &url_list)
		: pvd::PullStream(application, stream_info, url_list)
	{
		SetState(State::IDLE);

		logtd("Root Path: %s", GetApplicationInfo().GetConfig().GetProviders().GetFileProvider().GetRootPath().CStr());
	}

	FileStream::~FileStream()
	{
		PullStream::Stop();
		Release();
	}

	std::shared_ptr<pvd::FileProvider> FileStream::GetFileProvider()
	{
		return std::static_pointer_cast<FileProvider>(_application->GetParentProvider());
	}

	void FileStream::Release()
	{
	}

	bool FileStream::StartStream(const std::shared_ptr<const ov::Url> &url)
	{
		// Only start from IDLE, ERROR, STOPPED
		if (!(GetState() == State::IDLE || GetState() == State::ERROR || GetState() == State::STOPPED))
		{
			return true;
		}

		_url = url;

		ov::StopWatch stop_watch;

		stop_watch.Start();
		if (ConnectTo() == false)
		{
			return false;
		}
		_origin_request_time_msec = stop_watch.Elapsed();

		stop_watch.Update();

		if (RequestDescribe() == false)
		{
			Release();
			return false;
		}

		if (RequestPlay() == false)
		{
			Release();
			return false;
		}

		_sent_sequence_header = false;
		_origin_response_time_msec = stop_watch.Elapsed();

		// Stream was created completly
		_stream_metrics = StreamMetrics(*std::static_pointer_cast<info::Stream>(PullStream::GetSharedPtr()));
		if (_stream_metrics != nullptr)
		{
			_stream_metrics->SetOriginConnectionTimeMSec(_origin_request_time_msec);
			_stream_metrics->SetOriginSubscribeTimeMSec(_origin_response_time_msec);
		}

		logte("Started StartStream");
		return true;
	}

	bool FileStream::RestartStream(const std::shared_ptr<const ov::Url> &url)
	{
		logti("[%s/%s(%u)] stream tries to reconnect to %s", GetApplicationTypeName(), GetName().CStr(), GetId(), url->ToUrlString().CStr());
		return StartStream(url);
	}

	bool FileStream::StopStream()
	{
		if (GetState() == State::STOPPED)
		{
			return true;
		}

		if (!RequestStop())
		{
			// Force terminate
			SetState(State::ERROR);
		}

		Release();

		return true;
	}

	std::shared_ptr<AVFormatContext> FileStream::CreateFormatContext()
	{
		AVFormatContext *format_context = nullptr;
		::avformat_alloc_output_context2(&format_context, nullptr, nullptr, nullptr);
		if (format_context == nullptr)
		{
			logte("Could not create format context");
			return nullptr;
		}

		return std::shared_ptr<AVFormatContext>(format_context, [](AVFormatContext *format_context) {
			if (format_context != nullptr)
			{
				::avformat_free_context(format_context);
			}
		});
	}

	bool FileStream::ConnectTo()
	{
		if (GetState() == State::PLAYING || GetState() == State::TERMINATED)
		{
			return false;
		}

		// const char *ss_url = _url->Source().CStr();
		if (_format_context != nullptr)
		{
			logte("illegal!!!");
		}

		int err = 0;

		_format_context = nullptr;
		if ((err = ::avformat_open_input(&_format_context, "/home/soulk/ome_rec/bipbop.mp4", nullptr, nullptr)) < 0)
		{
			SetState(State::ERROR);

			char errbuf[256];
			av_strerror(err, errbuf, sizeof(errbuf));

			logte("Failed to connect to RTMP server.(%s/%s) : %s", GetApplicationInfo().GetName().CStr(), GetName().CStr(), errbuf);

			return false;
		}

		SetState(State::CONNECTED);

		return true;
	}

	bool FileStream::RequestDescribe()
	{
		if (GetState() != State::CONNECTED)
		{
			return false;
		}

		if (::avformat_find_stream_info(_format_context, NULL) < 0)
		{
			SetState(State::ERROR);
			logte("Could not find stream information");

			return false;
		}

		for (uint32_t track_id = 0; track_id < _format_context->nb_streams; track_id++)
		{
			AVStream *stream = _format_context->streams[track_id];

			logtd("[%d] media_type[%d] codec_id[%d], extradata_size[%d] tb[%d/%d]", track_id, stream->codecpar->codec_type, stream->codecpar->codec_id, stream->codecpar->extradata_size, stream->time_base.num, stream->time_base.den);

			auto new_track = pvd::FileStream::AvStreamToMediaTrack(stream);
			if (!new_track)
			{
				continue;
			}

			AddTrack(new_track);
		}

		SetState(State::DESCRIBED);

		return true;
	}

	bool FileStream::RequestPlay()
	{
		if (GetState() != State::DESCRIBED)
		{
			return false;
		}

		logte("RequestPlay");

		SetState(State::PLAYING);

		_play_request_time.Start();

		return true;
	}

	std::shared_ptr<MediaPacket> FileStream::AvPacketToMediaPacket(AVPacket *src, cmn::MediaType media_type, cmn::BitstreamFormat format, cmn::PacketType packet_type)
	{
		auto packet_buffer = std::make_shared<MediaPacket>(
			0,
			media_type,
			0,
			src->data,
			src->size,
			src->pts,
			src->dts,
			src->duration,
			(src->flags & AV_PKT_FLAG_KEY) ? MediaPacketFlag::Key : MediaPacketFlag::NoFlag);

		if (packet_buffer == nullptr)
		{
			return nullptr;
		}

		packet_buffer->SetBitstreamFormat(format);
		packet_buffer->SetPacketType(packet_type);

		return packet_buffer;
	}

	void FileStream::SendSequenceHeader()
	{
		if (_sent_sequence_header)
			return;

		for (uint32_t track_id = 0; track_id < _format_context->nb_streams; ++track_id)
		{
			AVStream *stream = _format_context->streams[track_id];

			auto track = GetTrack(stream->index);
			if (track == nullptr)
			{
				continue;
			}

			auto media_type = track->GetMediaType();
			auto codec_id = track->GetCodecId();

			if (codec_id == cmn::MediaCodecId::H264)
			{
				// @extratata == AVCDecoderConfigurationRecord
				auto media_packet = std::make_shared<MediaPacket>(
					GetMsid(),
					media_type,
					track->GetId(),
					std::make_shared<ov::Data>(stream->codecpar->extradata, stream->codecpar->extradata_size),
					0,
					0,
					cmn::BitstreamFormat::H264_AVCC,
					cmn::PacketType::SEQUENCE_HEADER);

				SendFrame(media_packet);
			}
			else if (codec_id == cmn::MediaCodecId::Aac)
			{
				// @extratata == AACSpecificConfig
				auto media_packet = std::make_shared<MediaPacket>(
					GetMsid(),
					media_type,
					track->GetId(),
					std::make_shared<ov::Data>(stream->codecpar->extradata, stream->codecpar->extradata_size),
					0,
					0,
					cmn::BitstreamFormat::AAC_RAW,
					cmn::PacketType::SEQUENCE_HEADER);

				SendFrame(media_packet);
			}
		}

		_sent_sequence_header = true;
	}

	bool FileStream::RequestStop()
	{
		if (GetState() != State::PLAYING)
		{
			return false;
		}
		logte("RequestStop");

		avformat_close_input(&_format_context);
		_format_context = nullptr;

		return true;
	}

	PullStream::ProcessMediaResult FileStream::ProcessMediaPacket()
	{
		// auto format_context = _format_context.get();
		if (_format_context == nullptr)
		{
			return ProcessMediaResult::PROCESS_MEDIA_FAILURE;
		}

<<<<<<< HEAD
//		AVPacket packet = {.data = NULL, .size = 0};
		AVPacket packet;
		packet.data = NULL;
=======
		AVPacket packet;
		packet.data = nullptr;
>>>>>>> ca0f7872
		packet.size = 0;

		while (true)
		{
			int32_t ret = ::av_read_frame(_format_context, &packet);
			if (ret < 0)
			{
				// This is a feature added to the existing ffmpeg for OME.
				if (ret == AVERROR(EAGAIN))
				{
					return ProcessMediaResult::PROCESS_MEDIA_TRY_AGAIN;
				}
				else if ((ret == AVERROR_EOF || ::avio_feof(_format_context->pb)))
				{
					// If EOF is not receiving packets anymore, end thread.
					logti("%s/%s(%u) FileStream has finished.", GetApplicationInfo().GetName().CStr(), GetName().CStr(), GetId());
					SetState(State::STOPPED);
					return ProcessMediaResult::PROCESS_MEDIA_FINISH;
				}

				// If the connection is broken, terminate the thread.
				logte("%s/%s(%u) FileStream's connection has broken.", GetApplicationInfo().GetName().CStr(), GetName().CStr(), GetId());
				SetState(State::ERROR);
				return ProcessMediaResult::PROCESS_MEDIA_FAILURE;
			}

			// Get Track
			auto track = GetTrack(packet.stream_index);
			if (track == nullptr)
			{
				::av_packet_unref(&packet);

				return ProcessMediaResult::PROCESS_MEDIA_TRY_AGAIN;
			}

			cmn::BitstreamFormat bitstream_format = cmn::BitstreamFormat::Unknown;
			cmn::PacketType packet_type = cmn::PacketType::Unknown;
			switch (track->GetCodecId())
			{
				case cmn::MediaCodecId::H264:
					bitstream_format = cmn::BitstreamFormat::H264_AVCC;
					packet_type = cmn::PacketType::NALU;
					if (packet.flags == 1)
					{
						SendSequenceHeader();
					}
					break;
				case cmn::MediaCodecId::Aac:
					bitstream_format = cmn::BitstreamFormat::AAC_ADTS;
					packet_type = cmn::PacketType::RAW;
				default:
					::av_packet_unref(&packet);
					continue;
			}

			auto media_packet = AvPacketToMediaPacket(&packet, track->GetMediaType(), bitstream_format, packet_type);
			media_packet->SetMsid(GetMsid());
			::av_packet_unref(&packet);

			int64_t pkt_pts = static_cast<int64_t>(static_cast<double>(media_packet->GetPts()) * track->GetTimeBase().GetExpr() * 1000);

			// logti("playback.time: %lld, packet.pts: %lld, timebase: %s", _play_request_time.Elapsed(), pkt_pts, track->GetTimeBase().GetStringExpr().CStr());

			SendFrame(media_packet);

			if (_play_request_time.Elapsed() < pkt_pts)
			{
				break;
			}
		}

		return ProcessMediaResult::PROCESS_MEDIA_SUCCESS;
	}

	std::shared_ptr<MediaTrack> FileStream::AvStreamToMediaTrack(AVStream *stream)
	{
		// AVStream to MediaTrack TODO
		auto new_track = std::make_shared<MediaTrack>();

		cmn::MediaType media_type;
		switch (stream->codecpar->codec_type)
		{
			case AVMEDIA_TYPE_VIDEO:
				media_type = cmn::MediaType::Video;
				break;
			case AVMEDIA_TYPE_AUDIO:
				media_type = cmn::MediaType::Audio;
				break;
			default:
				media_type = cmn::MediaType::Unknown;
				break;
		}

		cmn::MediaCodecId media_codec;
		switch (stream->codecpar->codec_id)
		{
			case AV_CODEC_ID_H264:
				media_codec = cmn::MediaCodecId::H264;
				break;
			case AV_CODEC_ID_MP3:
				media_codec = cmn::MediaCodecId::Mp3;
				break;
			case AV_CODEC_ID_OPUS:
				media_codec = cmn::MediaCodecId::Opus;
				break;
			case AV_CODEC_ID_AAC:
				media_codec = cmn::MediaCodecId::Aac;
				break;
			default:
				media_codec = cmn::MediaCodecId::None;
				break;
		}

		if (media_type == cmn::MediaType::Unknown || media_codec == cmn::MediaCodecId::None)
		{
			logtp("Unknown media type or codec_id. media_type(%d), media_codec(%d)", media_type, media_codec);
			return nullptr;
		}

		new_track->SetId(stream->index);
		new_track->SetCodecId(media_codec);
		new_track->SetMediaType(media_type);
		new_track->SetTimeBase(stream->time_base.num, stream->time_base.den);
		new_track->SetBitrate(stream->codecpar->bit_rate);
		new_track->SetStartFrameTime(0);
		new_track->SetLastFrameTime(0);

		// Video Specific parameters
		if (media_type == cmn::MediaType::Video)
		{
			new_track->SetFrameRate(av_q2d(stream->r_frame_rate));
			new_track->SetWidth(stream->codecpar->width);
			new_track->SetHeight(stream->codecpar->height);
		}
		// Audio Specific parameters
		else if (media_type == cmn::MediaType::Audio)
		{
			new_track->SetSampleRate(stream->codecpar->sample_rate);

			cmn::AudioSample::Format sample_fmt;
			switch (stream->codecpar->format)
			{
				case AV_SAMPLE_FMT_U8:
					sample_fmt = cmn::AudioSample::Format::U8;
					break;
				case AV_SAMPLE_FMT_S16:
					sample_fmt = cmn::AudioSample::Format::S16P;
					break;
				case AV_SAMPLE_FMT_S32:
					sample_fmt = cmn::AudioSample::Format::S16P;
					break;
				case AV_SAMPLE_FMT_FLT:
					sample_fmt = cmn::AudioSample::Format::S16P;
					break;
				case AV_SAMPLE_FMT_DBL:
					sample_fmt = cmn::AudioSample::Format::S16P;
					break;
				case AV_SAMPLE_FMT_U8P:
					sample_fmt = cmn::AudioSample::Format::U8P;
					break;
				case AV_SAMPLE_FMT_S16P:
					sample_fmt = cmn::AudioSample::Format::S16P;
					break;
				case AV_SAMPLE_FMT_S32P:
					sample_fmt = cmn::AudioSample::Format::S32P;
					break;
				case AV_SAMPLE_FMT_FLTP:
					sample_fmt = cmn::AudioSample::Format::FltP;
					break;
				case AV_SAMPLE_FMT_DBLP:
					sample_fmt = cmn::AudioSample::Format::DblP;
					break;
				default:
					break;
			}

			cmn::AudioChannel::Layout channel_layout;
			switch (stream->codecpar->channels)
			{
				case 1:
					channel_layout = cmn::AudioChannel::Layout::LayoutMono;
					break;
				case 2:
					channel_layout = cmn::AudioChannel::Layout::LayoutStereo;
					break;
				default:
					channel_layout = cmn::AudioChannel::Layout::LayoutUnknown;
					break;
			}

			new_track->GetSample().SetFormat(sample_fmt);
			new_track->GetChannel().SetLayout(channel_layout);
		}

		return new_track;
	}

}  // namespace pvd<|MERGE_RESOLUTION|>--- conflicted
+++ resolved
@@ -334,14 +334,8 @@
 			return ProcessMediaResult::PROCESS_MEDIA_FAILURE;
 		}
 
-<<<<<<< HEAD
-//		AVPacket packet = {.data = NULL, .size = 0};
-		AVPacket packet;
-		packet.data = NULL;
-=======
 		AVPacket packet;
 		packet.data = nullptr;
->>>>>>> ca0f7872
 		packet.size = 0;
 
 		while (true)
