--- conflicted
+++ resolved
@@ -48,11 +48,8 @@
 	return _application_connector_type;
 }
 
-// 비트스트림 컨버팅 기능을.. 어디에 넣는게 좋을까? Push? Pop?
 bool MediaRouteStream::Push(std::shared_ptr<MediaPacket> media_packet)
 {	
-	std::lock_guard<std::mutex> lock(_media_packet_queue_lock);
-
 	auto track_id = media_packet->GetTrackId();
 
 	// Accumulate Packet duplication
@@ -90,23 +87,12 @@
 
 std::shared_ptr<MediaPacket> MediaRouteStream::Pop()
 {
-	std::unique_lock<std::mutex> lock(_media_packet_queue_lock);
-
 	if(_media_packets.empty())
 	{
 		return nullptr;
 	}
 
-<<<<<<< HEAD
-	auto media_packet = _media_packets.front();
-	_media_packets.pop();
-=======
 	auto media_packet = std::move(_media_packets.pop());
-	// _media_packets.pop();
->>>>>>> 1fcccb7a
-
-	lock.unlock();
-
 	if(media_packet == nullptr)
 	{
 		return nullptr;
