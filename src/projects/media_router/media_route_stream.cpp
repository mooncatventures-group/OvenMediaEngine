//==============================================================================
//
//  MediaRouteStream
//
//  Created by Kwon Keuk Han
//  Copyright (c) 2018 AirenSoft. All rights reserved.
//
//==============================================================================
#include "media_route_stream.h"

#include <base/ovlibrary/ovlibrary.h>

#define OV_LOG_TAG "MediaRouter.Stream"

using namespace common;

MediaRouteStream::MediaRouteStream(std::shared_ptr<StreamInfo> &stream_info)
{
	logtd("Trying to create media route stream: name(%s) id(%u)", stream_info->GetName().CStr(), stream_info->GetId());

	_stream_info = stream_info;
	_stream_info->ShowInfo();

	time(&_last_rb_time);
}

MediaRouteStream::~MediaRouteStream()
{
	logtd("Delete media route stream name(%s) id(%u)", _stream_info->GetName().CStr(), _stream_info->GetId());
}

std::shared_ptr<StreamInfo> MediaRouteStream::GetStreamInfo()
{
	return _stream_info;
}

void MediaRouteStream::SetConnectorType(MediaRouteApplicationConnector::ConnectorType type)
{
	_application_connector_type = type;
}

MediaRouteApplicationConnector::ConnectorType MediaRouteStream::GetConnectorType()
{
	return _application_connector_type;
}

<<<<<<< HEAD
bool MediaRouteStream::Push(std::unique_ptr<MediaPacket> buffer)
=======
// 비트스트림 컨버팅 기능을.. 어디에 넣는게 좋을까? Push? Pop?
bool MediaRouteStream::Push(std::shared_ptr<MediaPacket> media_packet)
>>>>>>> b340b0ea
{
	auto media_type = media_packet->GetMediaType();

	auto track_id = media_packet->GetTrackId();

	auto media_track = _stream_info->GetTrack(track_id);

	if (media_track == nullptr)
	{
		logte("Cannot find media track. media_type(%s), track_id(%d)", (media_type == MediaType::Video) ? "video" : "audio", media_packet->GetTrackId());
		return false;
	}

<<<<<<< HEAD
#if 0
	buffer->SetPts(media_track->GetStartFrameTime() + buffer->GetPts());
	
	// 수신된 버퍼의 PTS값이 초기화되면 마지막에 받은 PTS값을 기준으로 증가시켜준다
	if( (media_track->GetLastFrameTime()-1000000) > buffer->GetPts())
=======

	
#if 0 // for debug... 
	if(_stream_info->GetName() == "stream")
	{
		if(media_type==MediaType::Video)
			_last_video_pts = media_packet->GetPts();
		else
			_last_audio_pts = media_packet->GetPts();

		// logtd("name(%10s) tid(%2d) type(%s), pts(%10lld), dts(%10lld) diff(%5lld)",
		//  _stream_info->GetName().CStr(), track_id, (media_type==MediaType::Video)?"Video":"Audio", media_packet->GetPts(), media_packet->GetDts(), _last_video_pts - _last_audio_pts);

		if(media_type == MediaType::Video)
		logtd("name(%10s) tid(%2d) type(%s), pts(%10lld), dts(%10lld) dif(%5lld)",
		_stream_info->GetName().CStr(), track_id, (media_type == MediaType::Video) ? "Video" : "Audio", media_packet->GetPts(), media_packet->GetDts(), media_packet->GetPts()-media_packet->GetDts());
	}
#endif


	if (media_type == MediaType::Video)
	{
		if (media_track->GetCodecId() == MediaCodecId::H264)
		{
			// 만약, RTP 프레그멘테이션을 위한 헤더 정보가 없다면 생성한다.
			if(media_packet->GetFragHeader()->fragmentation_vector_size == 0)
			{
				_avc_video_fragmentizer.MakeHeader(media_packet);
			}
		}
		else if (media_track->GetCodecId() == MediaCodecId::Vp8)
		{
			// TODO: Vp8 코덱과 같은 경우에는 Provider로 나중에 옮겨야 겠음.
			_bsf_vp8.convert_to(media_packet->GetData());
		}
		else
		{
			logte("Unsupported video codec. codec_id(%d)", media_track->GetCodecId());
			return false;
		}
	}
	else if (media_type == MediaType::Audio)
	{
		if (media_track->GetCodecId() == MediaCodecId::Aac)
		{
		}
		else if (media_track->GetCodecId() == MediaCodecId::Opus)
		{

		}
		else
		{
			logte("Unsupported audio codec. codec_id(%d)", media_track->GetCodecId());
			return false;
		}
	}
	else
>>>>>>> b340b0ea
	{
		logte("Unsupported media typec. media_type(%d)", media_type);
		return false;
	}

	_media_packets.push(std::move(media_packet));


	// Purpose of keeping time for last received packets. 
	// In the future, it will be utilized in the wrong stream or garbage collector.

	// time(&_last_rb_time);
	// logtd("last time : %s", asctime(gmtime(&_last_rb_time)) );

	return true;
}

std::shared_ptr<MediaPacket> MediaRouteStream::Pop()
{
	if(_media_packets.empty())
	{
		return nullptr;
	}

	auto p2 = std::move(_media_packets.front());
	_media_packets.pop();

	return p2;
}

uint32_t MediaRouteStream::Size()
{
	return _media_packets.size();
}


time_t MediaRouteStream::getLastReceivedTime()
{
	return _last_rb_time;
}<|MERGE_RESOLUTION|>--- conflicted
+++ resolved
@@ -44,12 +44,8 @@
 	return _application_connector_type;
 }
 
-<<<<<<< HEAD
-bool MediaRouteStream::Push(std::unique_ptr<MediaPacket> buffer)
-=======
 // 비트스트림 컨버팅 기능을.. 어디에 넣는게 좋을까? Push? Pop?
 bool MediaRouteStream::Push(std::shared_ptr<MediaPacket> media_packet)
->>>>>>> b340b0ea
 {
 	auto media_type = media_packet->GetMediaType();
 
@@ -63,16 +59,9 @@
 		return false;
 	}
 
-<<<<<<< HEAD
-#if 0
-	buffer->SetPts(media_track->GetStartFrameTime() + buffer->GetPts());
-	
-	// 수신된 버퍼의 PTS값이 초기화되면 마지막에 받은 PTS값을 기준으로 증가시켜준다
-	if( (media_track->GetLastFrameTime()-1000000) > buffer->GetPts())
-=======
 
-	
-#if 0 // for debug... 
+
+#if 0 // for debug...
 	if(_stream_info->GetName() == "stream")
 	{
 		if(media_type==MediaType::Video)
@@ -127,7 +116,6 @@
 		}
 	}
 	else
->>>>>>> b340b0ea
 	{
 		logte("Unsupported media typec. media_type(%d)", media_type);
 		return false;
@@ -136,7 +124,7 @@
 	_media_packets.push(std::move(media_packet));
 
 
-	// Purpose of keeping time for last received packets. 
+	// Purpose of keeping time for last received packets.
 	// In the future, it will be utilized in the wrong stream or garbage collector.
 
 	// time(&_last_rb_time);
